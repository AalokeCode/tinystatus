--- conflicted
+++ resolved
@@ -25,11 +25,7 @@
 
 2. Install the required dependencies:
    ```
-<<<<<<< HEAD
    pip install -r requirements.txt
-=======
-   pip install pyyaml aiohttp markdown jinja2 python-dotenv
->>>>>>> bcae0b90
    ```
 
 ## Configuration
